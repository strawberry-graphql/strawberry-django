--- conflicted
+++ resolved
@@ -49,16 +49,14 @@
       instead of `strawberry.ID`. This is mostly useful if all your model types inherit
       from `relay.Node` and you want to work only with `GlobalID`.
 
-<<<<<<< HEAD
 - **`DEFAULT_PK_FIELD_NAME`** (default: `"pk"`)
 
       Change the [CRUD mutations'](mutations.md#cud-mutations) default
       primary key field.
-=======
+
 - **`USE_DEPRECATED_FILTERS`** (default: `False`)
 
       If True, [legacy filters](filters.md#legacy-filtering) are enabled. This is usefull for migrating from previous version.
->>>>>>> 8cefaca4
 
 These features can be enabled by adding this code to your `settings.py` file.
 
