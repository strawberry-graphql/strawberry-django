--- conflicted
+++ resolved
@@ -1168,10 +1168,13 @@
     if pk is not None:
         store.only.append(lookup_prefix + pk.attname)
 
-<<<<<<< HEAD
     db_unique_key = next((field.attname for field in model._meta.fields if field.name == "db_unique_key"), None)
     if db_unique_key is not None:
         store.only.append(db_unique_key)
+        
+    external_uuid = next((field.attname for field in model._meta.fields if field.name == "external_uuid"), None)
+    if external_uuid is not None:
+        store.only.append(external_uuid)
 
     for f_selections in _get_selections(info, parent_type).values():
         field_data = _get_field_data(
@@ -1180,12 +1183,6 @@
             schema,
             parent_type=parent_type,
             info=info,
-=======
-    # If this is a polymorphic Model, make sure to select its content type
-    if is_polymorphic_model(model):
-        store.only.extend(
-            lookup_prefix + f for f in model.polymorphic_internal_model_fields
->>>>>>> a983c5e4
         )
 
     selections = [
