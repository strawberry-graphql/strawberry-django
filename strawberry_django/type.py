--- conflicted
+++ resolved
@@ -1,10 +1,6 @@
 import dataclasses
-<<<<<<< HEAD
 from inspect import cleandoc
-from typing import Any, Optional, TypeVar
-=======
 from typing import Any, Dict, Generic, Optional, Type, TypeVar
->>>>>>> 285a6619
 
 import django
 import django.db.models
