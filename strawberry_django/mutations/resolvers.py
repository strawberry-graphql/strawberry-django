--- conflicted
+++ resolved
@@ -43,8 +43,6 @@
 )
 
 if TYPE_CHECKING:
-    import datetime
-
     from django.db.models.manager import ManyToManyRelatedManager, RelatedManager
     from strawberry.file_uploads.scalars import Upload
     from strawberry.types.info import Info
@@ -172,9 +170,14 @@
     full_clean: bool | FullCleanOptions = True,
 ) -> tuple[
     Model,
-    dict[str, str | int | float | datetime.date | datetime.datetime],
-    list[str, Any],
-    list[ManyToManyField | ForeignObjectRel, Any],
+    dict[str, object],
+    list[
+        tuple[
+            models.FileField,
+            Upload | Literal[False],
+        ]
+    ],
+    list[tuple[ManyToManyField | ForeignObjectRel, Any]],
 ]:
     """Prepare data for updates and creates.
 
@@ -191,7 +194,7 @@
         ]
     ] = []
     m2m: list[tuple[ManyToManyField | ForeignObjectRel, Any]] = []
-    direct_field_values = {}
+    direct_field_values: dict[str, object] = {}
 
     if dataclasses.is_dataclass(data):
         data = vars(data)
@@ -383,13 +386,8 @@
 
     instance.save()
 
-<<<<<<< HEAD
     for field, value in m2m:
-        update_m2m(info, instance, field, value)
-=======
-        for field, value in m2m:
-            update_m2m(info, instance, field, value, full_clean)
->>>>>>> 056ab2fd
+        update_m2m(info, instance, field, value, full_clean)
 
     instance.refresh_from_db()
 
@@ -483,12 +481,12 @@
 
     use_remove = True
     if isinstance(field, ManyToManyField):
-        manager = cast("RelatedManager", getattr(instance, field.attname))  # type: ignore
+        manager = cast("RelatedManager", getattr(instance, field.attname))
     else:
         assert isinstance(field, (ManyToManyRel, ManyToOneRel))
         accessor_name = field.get_accessor_name()
         assert accessor_name
-        manager = cast("RelatedManager", getattr(instance, accessor_name))  # type: ignore
+        manager = cast("RelatedManager", getattr(instance, accessor_name))
         if field.one_to_many:
             # remove if field is nullable, otherwise delete
             use_remove = field.remote_field.null is True
